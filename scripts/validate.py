#!/usr/bin/env python3
"""
Comprehensive validation script for Mistral NER project.

Runs all quality checks and generates detailed reports:
- Ruff linting and formatting
- MyPy type checking
- Unit tests with coverage
- Beautiful console output with progress indicators
- Multiple output formats (console, JSON, HTML)
- Selective execution and file targeting
"""

import argparse
import html
import json
import re
import subprocess
import sys
import time
from dataclasses import asdict, dataclass
from datetime import datetime
from typing import Any, Protocol

# Rich for beautiful console output
try:
    from rich.console import Console
    from rich.markup import escape
    from rich.panel import Panel
    from rich.progress import BarColumn, Progress, TextColumn, TimeElapsedColumn
    from rich.table import Table

    RICH_AVAILABLE = True
except ImportError:
    RICH_AVAILABLE = False
    print("Warning: 'rich' library not available. Install with: pip install rich")


class ConsoleProtocol(Protocol):
    """Protocol for console objects."""

    def print(self, *args: Any, **kwargs: Any) -> None:
        """Print method."""
        ...


@dataclass
class CheckResult:
    """Result of a single validation check."""

    name: str
    passed: bool
    duration: float
    output: str
    error: str
    details: dict[str, Any]
    exit_code: int


@dataclass
class ValidationReport:
    """Complete validation report."""

    timestamp: str
    git_commit: str
    git_branch: str
    python_version: str
    environment: str
    total_duration: float
    overall_status: str
    checks: list[CheckResult]
    summary: dict[str, Any]
    uv_version: str = "unknown"
    python_executable: str = ""
    path_env: str = ""
    virtual_env: str = ""


class FileSelector:
    """Handle file and directory pattern matching."""

    def __init__(self, files: list[str] | None = None, dirs: list[str] | None = None):
        self.files = files or []
        self.dirs = dirs or []

    def get_target_args(self, tool: str) -> list[str]:
        """Get appropriate target arguments for a tool."""
        if not self.files and not self.dirs:
            return []

        targets = []
        for pattern in self.files:
            targets.append(pattern)
        for pattern in self.dirs:
            targets.append(pattern)

        return targets


class BaseRunner:
    """Abstract base class for tool runners."""

    def __init__(self, console: ConsoleProtocol | None = None):
        self.console = console

    def run(self, target_args: list[str] | None = None, fix: bool = False) -> CheckResult:
        """Run the check and return results."""
        raise NotImplementedError


class RuffRunner(BaseRunner):
    """Runner for Ruff linting and formatting."""

    def run(self, target_args: list[str] | None = None, fix: bool = False) -> CheckResult:
        """Run ruff checks."""
        import os

        start_time = time.time()
        target_args = target_args or ["."]

        # Use UV to run ruff - this ensures proper environment and PATH resolution
        check_cmd = ["uv", "run", "ruff", "check"] + (["--fix"] if fix else []) + target_args
        format_cmd = ["uv", "run", "ruff", "format"] + ([] if fix else ["--check"]) + target_args

        if self.console and RICH_AVAILABLE:
            self.console.print(f"[blue]Running:[/blue] {' '.join(check_cmd)}")
            # Additional debug info for CI troubleshooting
            import os

            if os.environ.get("CI") or os.environ.get("GITHUB_ACTIONS"):
                self.console.print(f"[dim]Working directory: {os.getcwd()}[/dim]")
                self.console.print(f"[dim]Python executable: {sys.executable}[/dim]")

        try:
            # Run check
            check_result = subprocess.run(check_cmd, capture_output=True, text=True, timeout=300)

            # Run format
            format_result = subprocess.run(format_cmd, capture_output=True, text=True, timeout=300)

            # Combine results
            passed = check_result.returncode == 0 and format_result.returncode == 0
            output = f"Check output:\n{check_result.stdout}\n\nFormat output:\n{format_result.stdout}"
            error = f"Check errors:\n{check_result.stderr}\n\nFormat errors:\n{format_result.stderr}"

            # Parse details from output
            details = self._parse_ruff_output(check_result.stdout, format_result.stdout)

            return CheckResult(
                name="Ruff",
                passed=passed,
                duration=time.time() - start_time,
                output=output,
                error=error,
                details=details,
                exit_code=max(check_result.returncode, format_result.returncode),
            )

        except subprocess.TimeoutExpired:
            return CheckResult(
                name="Ruff",
                passed=False,
                duration=time.time() - start_time,
                output="",
                error="Timeout after 300 seconds",
                details={"error": "timeout"},
                exit_code=124,
            )
        except Exception as e:
            return CheckResult(
                name="Ruff",
                passed=False,
                duration=time.time() - start_time,
                output="",
                error=str(e),
                details={"error": str(e)},
                exit_code=1,
            )

    def _parse_ruff_output(self, check_output: str, format_output: str) -> dict[str, Any]:
        """Parse ruff output for detailed information."""
        details: dict[str, Any] = {"check_issues": 0, "format_issues": 0, "files_checked": 0, "rules_violated": []}

        # Count issues from check output
        if check_output:
            lines = check_output.split("\n")
            for line in lines:
                if re.match(r".*:\d+:\d+:", line):
                    details["check_issues"] += 1
                    # Extract rule code
                    match = re.search(r"\[([A-Z0-9]+)\]", line)
                    if match:
                        rule = match.group(1)
                        if rule not in details["rules_violated"]:
                            details["rules_violated"].append(rule)

        # Count format issues
        if "would reformat" in format_output.lower():
            details["format_issues"] = len(re.findall(r"would reformat", format_output, re.IGNORECASE))

        return details


class MypyRunner(BaseRunner):
    """Runner for MyPy type checking."""

    def run(self, target_args: list[str] | None = None, fix: bool = False) -> CheckResult:
        """Run mypy checks."""
        start_time = time.time()

        # Use UV to run mypy - this ensures proper environment and PATH resolution
        cmd = ["uv", "run", "mypy"]
        if target_args:
            cmd.extend(target_args)

        if self.console and RICH_AVAILABLE:
            self.console.print(f"[blue]Running:[/blue] {' '.join(cmd)}")

        try:
            result = subprocess.run(cmd, capture_output=True, text=True, timeout=300)

            passed = result.returncode == 0
            details = self._parse_mypy_output(result.stdout)

            return CheckResult(
                name="MyPy",
                passed=passed,
                duration=time.time() - start_time,
                output=result.stdout,
                error=result.stderr,
                details=details,
                exit_code=result.returncode,
            )

        except subprocess.TimeoutExpired:
            return CheckResult(
                name="MyPy",
                passed=False,
                duration=time.time() - start_time,
                output="",
                error="Timeout after 300 seconds",
                details={"error": "timeout"},
                exit_code=124,
            )
        except Exception as e:
            return CheckResult(
                name="MyPy",
                passed=False,
                duration=time.time() - start_time,
                output="",
                error=str(e),
                details={"error": str(e)},
                exit_code=1,
            )

    def _parse_mypy_output(self, output: str) -> dict[str, Any]:
        """Parse mypy output for detailed information."""
        details: dict[str, Any] = {"errors": 0, "files_processed": 0, "error_codes": []}

        if output:
            lines = output.split("\n")
            for line in lines:
                if re.match(r".*:\d+:", line):
                    details["errors"] += 1
                    # Extract error code if present
                    match = re.search(r"\[([a-z-]+)\]", line)
                    if match:
                        code = match.group(1)
                        if code not in details["error_codes"]:
                            details["error_codes"].append(code)

            # Count success message
            if "Success: no issues found" in output:
                details["files_processed"] = len(re.findall(r"files processed", output))

        return details


class PytestRunner(BaseRunner):
    """Runner for pytest with coverage."""

    def run(self, target_args: list[str] | None = None, fix: bool = False) -> CheckResult:
        """Run pytest with coverage."""
        start_time = time.time()

        # Use UV to run pytest - this ensures proper environment and PATH resolution
        cmd = [
            "uv",
            "run",
            "pytest",
<<<<<<< HEAD
            # Note: --cov=src already in pyproject.toml
=======
            # Explicitly specify all coverage targets to ensure consistent behavior
            "--cov=src",
            "--cov=api",
            "--cov=scripts",
>>>>>>> 97f9fe91
            # Note: --cov-report=term-missing already in pyproject.toml
            "--cov-report=json:coverage.json",
            "--cov-report=xml:coverage.xml",
            # Override the html report path from pyproject.toml
            "--cov-report=html:htmlcov",
            # Ensure we don't fail due to coverage threshold edge cases
            "--cov-fail-under=90",
            "-v",
        ]

        if target_args:
            cmd.extend(target_args)
        else:
            cmd.append("tests/")

        if self.console and RICH_AVAILABLE:
            self.console.print(f"[blue]Running:[/blue] {' '.join(cmd)}")

        try:
            result = subprocess.run(cmd, capture_output=True, text=True, timeout=600)

            passed = result.returncode == 0
            details = self._parse_pytest_output(result.stdout)

            return CheckResult(
                name="Tests",
                passed=passed,
                duration=time.time() - start_time,
                output=result.stdout,
                error=result.stderr,
                details=details,
                exit_code=result.returncode,
            )

        except subprocess.TimeoutExpired:
            return CheckResult(
                name="Tests",
                passed=False,
                duration=time.time() - start_time,
                output="",
                error="Timeout after 600 seconds",
                details={"error": "timeout"},
                exit_code=124,
            )
        except Exception as e:
            return CheckResult(
                name="Tests",
                passed=False,
                duration=time.time() - start_time,
                output="",
                error=str(e),
                details={"error": str(e)},
                exit_code=1,
            )

    def _parse_pytest_output(self, output: str) -> dict[str, Any]:
        """Parse pytest output for detailed information."""
        details: dict[str, Any] = {
            "tests_run": 0,
            "passed": 0,
            "failed": 0,
            "skipped": 0,
            "coverage_total": 0.0,
            "coverage_files": {},
        }

        if output:
            # Parse test results
            result_match = re.search(r"(\d+) passed(?:, (\d+) failed)?(?:, (\d+) skipped)?", output)
            if result_match:
                details["passed"] = int(result_match.group(1))
                details["failed"] = int(result_match.group(2) or 0)
                details["skipped"] = int(result_match.group(3) or 0)
                details["tests_run"] = details["passed"] + details["failed"] + details["skipped"]

            # Parse coverage
            coverage_match = re.search(r"TOTAL\s+\d+\s+\d+\s+(\d+)%", output)
            if coverage_match:
                details["coverage_total"] = float(coverage_match.group(1))

        # Try to read coverage.json for more detailed coverage info
        try:
            with open("coverage.json") as f:
                coverage_data = json.load(f)
                if "files" in coverage_data:
                    for file_path, file_data in coverage_data["files"].items():
                        if "summary" in file_data:
                            percentage = file_data["summary"]["percent_covered"]
                            details["coverage_files"][file_path] = percentage
        except (FileNotFoundError, json.JSONDecodeError, KeyError):
            pass

        return details


class ValidationScript:
    """Main validation orchestrator."""

    def __init__(self):
        self.console = Console() if RICH_AVAILABLE else None
        self.runners = {
            "ruff": RuffRunner(self.console),
            "mypy": MypyRunner(self.console),
            "tests": PytestRunner(self.console),
        }

    def run_validation(
        self,
        checks: list[str],
        target_args: list[str] | None = None,
        fix: bool = False,
        output_format: str = "console",
        output_file: str | None = None,
        verbose: bool = False,
    ) -> ValidationReport:
        """Run validation checks and generate report."""

        if self.console and RICH_AVAILABLE:
            self.console.print(
                Panel.fit(
                    f"[bold blue]Mistral NER Validation[/bold blue]\nRunning checks: {', '.join(checks)}", style="blue"
                )
            )

        # Get environment info
        env_info = self._get_environment_info()

        # Run checks
        start_time = time.time()
        results = []

        if RICH_AVAILABLE and self.console:
            with Progress(
                TextColumn("[progress.description]{task.description}"),
                BarColumn(),
                TextColumn("[progress.percentage]{task.percentage:>3.0f}%"),
                TimeElapsedColumn(),
                console=self.console,
            ) as progress:
                task = progress.add_task("Running validation...", total=len(checks))

                for check in checks:
                    if check in self.runners:
                        progress.update(task, description=f"Running {check}...")
                        result = self.runners[check].run(target_args, fix)
                        results.append(result)
                        progress.advance(task)
                    else:
                        self.console.print(f"[red]Unknown check: {check}[/red]")
        else:
            for check in checks:
                if check in self.runners:
                    print(f"Running {check}...")
                    result = self.runners[check].run(target_args, fix)
                    results.append(result)
                else:
                    print(f"Unknown check: {check}")

        # Create report
        total_duration = time.time() - start_time
        overall_status = "PASSED" if all(r.passed for r in results) else "FAILED"

        report = ValidationReport(
            timestamp=env_info["timestamp"],
            git_commit=env_info["git_commit"],
            git_branch=env_info["git_branch"],
            python_version=env_info["python_version"],
            environment=env_info["environment"],
            total_duration=total_duration,
            overall_status=overall_status,
            checks=results,
            summary=self._generate_summary(results),
            uv_version=env_info.get("uv_version", "unknown"),
            python_executable=env_info.get("python_executable", ""),
            path_env=env_info.get("path_env", ""),
            virtual_env=env_info.get("virtual_env", ""),
        )

        # Output report
        self._output_report(report, output_format, output_file, verbose)

        return report

    def _get_environment_info(self) -> dict[str, str]:
        """Get environment information with debugging details for CI troubleshooting."""
        import os

        info = {
            "timestamp": datetime.now().isoformat(),
            "python_version": sys.version.split()[0],
            "environment": "development",  # Could be enhanced
            "git_commit": "unknown",
            "git_branch": "unknown",
            "uv_version": "unknown",
            "python_executable": sys.executable,
            "path_env": "",
            "virtual_env": "",
        }

        # Environment debugging for CI troubleshooting
        path_env = os.environ.get("PATH", "")
        info["path_env"] = path_env[:200] + "..." if len(path_env) > 200 else path_env
        info["virtual_env"] = os.environ.get("VIRTUAL_ENV", "")

        # Get UV version
        try:
            uv_result = subprocess.run(["uv", "--version"], capture_output=True, text=True)
            if uv_result.returncode == 0:
                info["uv_version"] = uv_result.stdout.strip()
        except (subprocess.SubprocessError, OSError):
            pass

        # Try to get git info
        try:
            commit_result = subprocess.run(["git", "rev-parse", "HEAD"], capture_output=True, text=True)
            if commit_result.returncode == 0:
                info["git_commit"] = commit_result.stdout.strip()[:8]
        except (subprocess.SubprocessError, OSError):
            pass

        try:
            branch_result = subprocess.run(["git", "branch", "--show-current"], capture_output=True, text=True)
            if branch_result.returncode == 0:
                info["git_branch"] = branch_result.stdout.strip()
        except (subprocess.SubprocessError, OSError):
            pass

        return info

    def _generate_summary(self, results: list[CheckResult]) -> dict[str, Any]:
        """Generate summary statistics."""
        summary: dict[str, Any] = {
            "total_checks": len(results),
            "passed_checks": sum(1 for r in results if r.passed),
            "failed_checks": sum(1 for r in results if not r.passed),
            "total_duration": sum(r.duration for r in results),
            "check_details": {},
        }

        for result in results:
            summary["check_details"][result.name] = {
                "passed": result.passed,
                "duration": result.duration,
                "exit_code": result.exit_code,
            }

        return summary

    def _output_report(self, report: ValidationReport, output_format: str, output_file: str | None, verbose: bool):
        """Output the report in the specified format."""

        if output_format == "console":
            self._output_console_report(report, verbose)
        elif output_format == "json":
            self._output_json_report(report, output_file)
        elif output_format == "html":
            self._output_html_report(report, output_file)

    def _output_console_report(self, report: ValidationReport, verbose: bool):
        """Output beautiful console report."""
        if not self.console or not RICH_AVAILABLE:
            # Fallback to plain text
            self._output_plain_report(report, verbose)
            return

        # Header
        status_color = "green" if report.overall_status == "PASSED" else "red"
        self.console.print(
            Panel.fit(
                f"[bold {status_color}]{report.overall_status}[/bold {status_color}]\n"
                f"Duration: {report.total_duration:.2f}s | "
                f"Branch: {report.git_branch} | "
                f"Commit: {report.git_commit}",
                style=status_color,
            )
        )

        # Show environment info in verbose mode
        if verbose:
            env_info_text = (
                f"[dim]Python: {report.python_version} | UV: {getattr(report, 'uv_version', 'unknown')}[/dim]"
            )
            if hasattr(report, "virtual_env") and report.virtual_env:
                env_info_text += f"\n[dim]Virtual Env: {report.virtual_env}[/dim]"
            self.console.print(env_info_text)

        # Results table
        table = Table(title="Validation Results")
        table.add_column("Check", style="cyan", width=12)
        table.add_column("Status", width=8)
        table.add_column("Duration", justify="right", width=10)
        table.add_column("Details", width=50)

        for check in report.checks:
            status = "[green]✓ PASS[/green]" if check.passed else "[red]✗ FAIL[/red]"
            duration = f"{check.duration:.2f}s"

            # Create details summary
            details_text = ""
            if check.name == "Ruff":
                issues = check.details.get("check_issues", 0) + check.details.get("format_issues", 0)
                details_text = f"{issues} issues" if issues > 0 else "No issues"
            elif check.name == "MyPy":
                errors = check.details.get("errors", 0)
                details_text = f"{errors} errors" if errors > 0 else "No errors"
            elif check.name == "Tests":
                passed = check.details.get("passed", 0)
                failed = check.details.get("failed", 0)
                coverage = check.details.get("coverage_total", 0)
                details_text = f"{passed} passed, {failed} failed, {coverage:.1f}% coverage"
                # Add note if coverage failed
                if not check.passed and failed == 0:
                    details_text += " (coverage threshold not met)"

            table.add_row(check.name, status, duration, details_text)

        self.console.print(table)

        # Show errors if any
        failed_checks = [c for c in report.checks if not c.passed]
        if failed_checks and verbose:
            self.console.print("\n[bold red]Error Details:[/bold red]")
            for check in failed_checks:
                # For Ruff and MyPy, the actual errors are in stdout (output field)
                error_content = ""
                if check.output.strip():
                    error_content = check.output
                elif check.error.strip():
                    error_content = check.error

                if error_content.strip():
                    self.console.print(Panel(escape(error_content), title=f"{check.name} Error", style="red"))

    def _output_plain_report(self, report: ValidationReport, verbose: bool):
        """Fallback plain text report."""
        print(f"\n{'=' * 60}")
        print(f"VALIDATION REPORT - {report.overall_status}")
        print(f"{'=' * 60}")
        print(f"Duration: {report.total_duration:.2f}s")
        print(f"Branch: {report.git_branch}")
        print(f"Commit: {report.git_commit}")
        print()

        for check in report.checks:
            status = "PASS" if check.passed else "FAIL"
            print(f"{check.name:<12} {status:<8} {check.duration:.2f}s")
            if not check.passed and verbose:
                # For Ruff and MyPy, the actual errors are in stdout (output field)
                error_content = check.output if check.output.strip() else check.error
                if error_content.strip():
                    print(f"  Error Details:\n{error_content}")

        print(f"{'=' * 60}")

    def _output_json_report(self, report: ValidationReport, output_file: str | None):
        """Output JSON report."""
        report_data = asdict(report)

        if output_file:
            with open(output_file, "w") as f:
                json.dump(report_data, f, indent=2)
            if self.console and RICH_AVAILABLE:
                self.console.print(f"[green]JSON report saved to: {output_file}[/green]")
        else:
            print(json.dumps(report_data, indent=2))

    def _output_html_report(self, report: ValidationReport, output_file: str | None):
        """Output HTML report."""
        html_content = self._generate_html_report(report)

        filename = output_file or f"validation_report_{report.timestamp.replace(':', '-')}.html"
        with open(filename, "w") as f:
            f.write(html_content)

        if self.console and RICH_AVAILABLE:
            self.console.print(f"[green]HTML report saved to: {filename}[/green]")

    def _generate_html_report(self, report: ValidationReport) -> str:
        """Generate HTML report content."""
        status_color = "#28a745" if report.overall_status == "PASSED" else "#dc3545"

        html_content = f"""
<!DOCTYPE html>
<html>
<head>
    <title>Mistral NER Validation Report</title>
    <style>
        body {{ font-family: Arial, sans-serif; margin: 20px; }}
        .header {{ background: {status_color}; color: white; padding: 20px; border-radius: 5px; }}
        .summary {{ margin: 20px 0; }}
        .check {{ margin: 10px 0; padding: 15px; border: 1px solid #ddd; border-radius: 5px; }}
        .pass {{ border-left: 5px solid #28a745; }}
        .fail {{ border-left: 5px solid #dc3545; }}
        .details {{ margin-top: 10px; font-family: monospace; background: #f8f9fa; padding: 10px; }}
        table {{ border-collapse: collapse; width: 100%; margin: 20px 0; }}
        th, td {{ border: 1px solid #ddd; padding: 8px; text-align: left; }}
        th {{ background-color: #f2f2f2; }}
    </style>
</head>
<body>
    <div class="header">
        <h1>Mistral NER Validation Report</h1>
        <p><strong>Status:</strong> {report.overall_status}</p>
        <p><strong>Duration:</strong> {report.total_duration:.2f}s</p>
        <p><strong>Branch:</strong> {report.git_branch} | <strong>Commit:</strong> {report.git_commit}</p>
        <p><strong>Timestamp:</strong> {report.timestamp}</p>
    </div>

    <div class="summary">
        <h2>Summary</h2>
        <table>
            <tr><th>Total Checks</th><td>{report.summary["total_checks"]}</td></tr>
            <tr><th>Passed</th><td>{report.summary["passed_checks"]}</td></tr>
            <tr><th>Failed</th><td>{report.summary["failed_checks"]}</td></tr>
            <tr><th>Total Duration</th><td>{report.summary["total_duration"]:.2f}s</td></tr>
        </table>
    </div>

    <h2>Check Results</h2>
"""

        for check in report.checks:
            status_class = "pass" if check.passed else "fail"
            status_text = "PASSED" if check.passed else "FAILED"

            html_content += f"""
    <div class="check {status_class}">
        <h3>{check.name} - {status_text}</h3>
        <p><strong>Duration:</strong> {check.duration:.2f}s | <strong>Exit Code:</strong> {check.exit_code}</p>
"""

            if check.details:
                html_content += "<h4>Details:</h4><ul>"
                for key, value in check.details.items():
                    html_content += f"<li><strong>{key}:</strong> {value}</li>"
                html_content += "</ul>"

            if not check.passed:
                # For Ruff and MyPy, the actual errors are in stdout (output field)
                error_content = ""
                if check.output.strip():
                    error_content = check.output
                elif check.error.strip():
                    error_content = check.error

                if error_content.strip():
                    html_content += f'<div class="details"><strong>Error Details:</strong><br><pre>{html.escape(error_content)}</pre></div>'

            html_content += "</div>"

        html_content += """
</body>
</html>
"""
        return html_content


def main():
    """Main entry point."""
    parser = argparse.ArgumentParser(
        description="Comprehensive validation script for Mistral NER project",
        formatter_class=argparse.RawDescriptionHelpFormatter,
        epilog="""
Examples:
  %(prog)s                          # Run all checks
  %(prog)s --ruff-only             # Run only ruff checks
  %(prog)s --mypy-only             # Run only mypy checks
  %(prog)s --tests-only            # Run only tests
  %(prog)s --files src/config.py   # Check specific file
  %(prog)s --dirs src/             # Check specific directory
  %(prog)s --json --output report.json  # Output JSON report
  %(prog)s --html --output report.html  # Output HTML report
  %(prog)s --fix                   # Auto-fix issues where possible
        """,
    )

    # Check selection
    parser.add_argument("--ruff-only", action="store_true", help="Run only Ruff checks")
    parser.add_argument("--mypy-only", action="store_true", help="Run only MyPy checks")
    parser.add_argument("--tests-only", action="store_true", help="Run only tests")

    # Target selection
    parser.add_argument("--files", nargs="+", help="Target specific files")
    parser.add_argument("--dirs", nargs="+", help="Target specific directories")

    # Output options
    parser.add_argument("--json", action="store_true", help="Output JSON report")
    parser.add_argument("--html", action="store_true", help="Output HTML report")
    parser.add_argument("--output", "-o", help="Output file (for JSON/HTML)")
    parser.add_argument("--verbose", "-v", action="store_true", help="Verbose output")
    parser.add_argument("--quiet", "-q", action="store_true", help="Minimal output")

    # Action options
    parser.add_argument("--fix", action="store_true", help="Auto-fix issues where possible")

    args = parser.parse_args()

    # Determine which checks to run
    checks = []
    if args.ruff_only:
        checks = ["ruff"]
    elif args.mypy_only:
        checks = ["mypy"]
    elif args.tests_only:
        checks = ["tests"]
    else:
        checks = ["ruff", "mypy", "tests"]

    # Determine output format
    output_format = "console"
    if args.json:
        output_format = "json"
    elif args.html:
        output_format = "html"

    # Handle target selection
    file_selector = FileSelector(args.files, args.dirs)
    target_args = file_selector.get_target_args("all")

    # Run validation
    validator = ValidationScript()

    try:
        report = validator.run_validation(
            checks=checks,
            target_args=target_args,
            fix=args.fix,
            output_format=output_format,
            output_file=args.output,
            verbose=args.verbose and not args.quiet,
        )

        # Exit with appropriate code
        exit_code = 0 if report.overall_status == "PASSED" else 1
        sys.exit(exit_code)

    except KeyboardInterrupt:
        if RICH_AVAILABLE:
            Console().print("\n[red]Validation interrupted by user[/red]")
        else:
            print("\nValidation interrupted by user")
        sys.exit(130)
    except Exception as e:
        if RICH_AVAILABLE:
            Console().print(f"[red]Validation failed: {e}[/red]")
        else:
            print(f"Validation failed: {e}")
        sys.exit(1)


if __name__ == "__main__":
    main()<|MERGE_RESOLUTION|>--- conflicted
+++ resolved
@@ -288,14 +288,12 @@
             "uv",
             "run",
             "pytest",
-<<<<<<< HEAD
-            # Note: --cov=src already in pyproject.toml
-=======
+
             # Explicitly specify all coverage targets to ensure consistent behavior
             "--cov=src",
             "--cov=api",
             "--cov=scripts",
->>>>>>> 97f9fe91
+
             # Note: --cov-report=term-missing already in pyproject.toml
             "--cov-report=json:coverage.json",
             "--cov-report=xml:coverage.xml",
