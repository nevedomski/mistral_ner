"""Tests for utility functions."""

import json
import logging
<<<<<<< HEAD
=======
import os
>>>>>>> 84cb27cc
import subprocess
import sys
import warnings
from pathlib import Path
from unittest.mock import Mock, patch

import pytest
import torch

# Add parent directory to path
sys.path.append(str(Path(__file__).parent.parent))

<<<<<<< HEAD
=======
from src.config import Config, DataConfig, LoggingConfig, ModelConfig, TrainingConfig
>>>>>>> 84cb27cc
from src.utils import (
    check_gpu_memory,
    clear_gpu_cache,
    detect_mixed_precision_support,
    estimate_memory_usage,
    get_compute_dtype,
    list_offline_runs,
    load_checkpoint,
    print_trainable_parameters,
    save_model_and_tokenizer,
    setup_logging,
    setup_wandb_logging,
    sync_all_offline_runs,
    sync_offline_run,
    validate_wandb_config,
)


def test_setup_logging(tmp_path):
    """Test logging setup."""
    log_dir = tmp_path / "logs"
    logger = setup_logging(log_level="debug", log_dir=str(log_dir))

    assert isinstance(logger, logging.Logger)
    assert logger.level == logging.DEBUG
    assert log_dir.exists()
    assert (log_dir / "training.log").exists()

    # Test logging
    logger.info("Test message")

    # Check log file contains message
    with open(log_dir / "training.log") as f:
        content = f.read()
        assert "Test message" in content


def test_detect_mixed_precision_support():
    """Test mixed precision detection."""
    support = detect_mixed_precision_support()

    assert isinstance(support, dict)
    assert "fp16" in support
    assert "bf16" in support
    assert "tf32" in support

    # All values should be boolean
    for value in support.values():
        assert isinstance(value, bool)


def test_estimate_memory_usage():
    """Test memory usage estimation."""
    # Test with default parameters
    estimate = estimate_memory_usage(
        model_size_gb=14.0, batch_size=4, sequence_length=256, use_8bit=True, use_lora=True
    )

    assert isinstance(estimate, dict)
    assert "model_memory_gb" in estimate
    assert "lora_memory_gb" in estimate
    assert "total_memory_gb" in estimate
    assert "recommended_gpu_memory_gb" in estimate

    # With 8-bit and LoRA, model memory should be reduced
    assert estimate["model_memory_gb"] < 14.0
    assert estimate["lora_memory_gb"] < 1.0

    # Test without optimizations
    estimate_full = estimate_memory_usage(
        model_size_gb=14.0, batch_size=4, sequence_length=256, use_8bit=False, use_lora=False
    )

    # Full precision should use more memory
    assert estimate_full["total_memory_gb"] > estimate["total_memory_gb"]
    assert estimate_full["model_memory_gb"] == 14.0


def test_get_compute_dtype():
    """Test compute dtype selection."""
    dtype = get_compute_dtype()

    assert dtype in [torch.float32, torch.float16, torch.bfloat16]

    # Test with mocked CUDA availability
    with patch("torch.cuda.is_available", return_value=False):
        dtype_no_cuda = get_compute_dtype()
        assert dtype_no_cuda == torch.float32

    with patch("torch.cuda.is_available", return_value=True):
        with patch("torch.cuda.is_bf16_supported", return_value=True):
            dtype_bf16 = get_compute_dtype()
            assert dtype_bf16 == torch.bfloat16

        with patch("torch.cuda.is_bf16_supported", return_value=False):
            dtype_fp16 = get_compute_dtype()
            assert dtype_fp16 == torch.float16


def test_validate_wandb_config():
    """Test WandB configuration validation."""
    # Test valid config
    config = LoggingConfig()
    config.wandb_mode = "online"
    config.wandb_resume = "allow"
    config.wandb_api_key = "test_key"

    # Should not raise
    validate_wandb_config(config)

    # Test invalid mode
    config.wandb_mode = "invalid_mode"
    with pytest.raises(ValueError, match="wandb_mode must be one of"):
        validate_wandb_config(config)

    # Test invalid resume
    config.wandb_mode = "online"
    config.wandb_resume = "invalid_resume"
    with pytest.raises(ValueError, match="wandb_resume must be one of"):
        validate_wandb_config(config)

    # Test auto-fallback to offline when no API key
    config.wandb_resume = "allow"
    config.wandb_api_key = None

    with patch.dict(os.environ, {}, clear=True), pytest.warns(UserWarning, match="WANDB_API_KEY not found"):
        validate_wandb_config(config)
        assert config.wandb_mode == "offline"


def test_setup_logging_invalid_level():
    """Test setup_logging with invalid log level."""
    with pytest.raises(ValueError, match="Invalid log level"):
        setup_logging(log_level="invalid_level")


def test_print_trainable_parameters():
    """Test parameter counting function."""
    # Create a mock model with parameters
    mock_model = Mock()

    # Create mock parameters
    param1 = Mock()
    param1.numel.return_value = 1000
    param1.requires_grad = True

    param2 = Mock()
    param2.numel.return_value = 500
    param2.requires_grad = False

    param3 = Mock()
    param3.numel.return_value = 300
    param3.requires_grad = True

    mock_model.named_parameters.return_value = [
        ("layer1", param1),
        ("layer2", param2),
        ("layer3", param3),
    ]

    with patch("builtins.print") as mock_print:
        result = print_trainable_parameters(mock_model)

    assert result["trainable_params"] == 1300  # param1 + param3
    assert result["all_params"] == 1800  # all params
    assert result["trainable_percent"] == pytest.approx(72.2222, rel=1e-3)

    mock_print.assert_called_once()


def test_clear_gpu_cache():
    """Test GPU cache clearing."""
    with (
        patch("gc.collect") as mock_gc,
        patch("torch.cuda.is_available", return_value=True),
        patch("torch.cuda.empty_cache") as mock_empty,
        patch("torch.cuda.synchronize") as mock_sync,
    ):
        clear_gpu_cache()

        mock_gc.assert_called_once()
        mock_empty.assert_called_once()
        mock_sync.assert_called_once()

    # Test without CUDA
    with patch("gc.collect") as mock_gc, patch("torch.cuda.is_available", return_value=False):
        clear_gpu_cache()
        mock_gc.assert_called_once()


def test_check_gpu_memory():
    """Test GPU memory checking."""
    # Test without CUDA
    with patch("torch.cuda.is_available", return_value=False):
        result = check_gpu_memory()
        assert result == {"error": "CUDA not available"}

    # Test with CUDA
    with (
        patch("torch.cuda.is_available", return_value=True),
        patch("torch.cuda.device_count", return_value=2),
        patch("torch.cuda.memory_allocated") as mock_alloc,
        patch("torch.cuda.memory_reserved") as mock_reserved,
        patch("torch.cuda.get_device_properties") as mock_props,
    ):
        # Mock device properties
        mock_device_props = Mock()
        mock_device_props.total_memory = 24 * (1024**3)  # 24GB
        mock_props.return_value = mock_device_props

        mock_alloc.side_effect = [8 * (1024**3), 4 * (1024**3)]  # 8GB, 4GB
        mock_reserved.side_effect = [10 * (1024**3), 6 * (1024**3)]  # 10GB, 6GB

        result = check_gpu_memory()

        assert "gpu_0" in result
        assert "gpu_1" in result
        assert result["gpu_0"]["allocated_gb"] == 8.0
        assert result["gpu_0"]["total_gb"] == 24.0
        assert result["gpu_0"]["free_gb"] == 16.0


def test_detect_mixed_precision_support_detailed():
    """Test detailed mixed precision detection."""
    # Test without CUDA
    with patch("torch.cuda.is_available", return_value=False):
        support = detect_mixed_precision_support()
        assert support == {"fp16": False, "bf16": False, "tf32": False}

    # Test with CUDA but old GPU (capability < 8.0)
    with (
        patch("torch.cuda.is_available", return_value=True),
        patch("torch.cuda.get_device_capability", return_value=(7, 5)),
        patch("torch.cuda.is_bf16_supported", return_value=False),
    ):
        support = detect_mixed_precision_support()
        assert support["fp16"] is True
        assert support["bf16"] is False
        assert support["tf32"] is False

    # Test with modern GPU (capability >= 8.0)
    with (
        patch("torch.cuda.is_available", return_value=True),
        patch("torch.cuda.get_device_capability", return_value=(8, 0)),
        patch("torch.cuda.is_bf16_supported", return_value=True),
    ):
        support = detect_mixed_precision_support()
        assert support["fp16"] is True
        assert support["bf16"] is True
        assert support["tf32"] is True


def test_save_model_and_tokenizer(tmp_path):
    """Test model and tokenizer saving."""
    mock_model = Mock()
    mock_tokenizer = Mock()

    output_dir = tmp_path / "model_output"

    with patch("builtins.print") as mock_print:
        save_model_and_tokenizer(mock_model, mock_tokenizer, str(output_dir), is_peft=True)

    assert output_dir.exists()
    mock_model.save_pretrained.assert_called_once_with(str(output_dir))
    mock_tokenizer.save_pretrained.assert_called_once_with(str(output_dir))
    mock_print.assert_called_once_with(f"Model and tokenizer saved to {output_dir}")

    # Test with is_peft=False
    mock_model.reset_mock()
    mock_tokenizer.reset_mock()

    save_model_and_tokenizer(mock_model, mock_tokenizer, str(output_dir), is_peft=False)
    mock_model.save_pretrained.assert_called_once_with(str(output_dir))


def test_load_checkpoint(tmp_path):
    """Test checkpoint loading."""
    checkpoint_path = tmp_path / "checkpoint"
    checkpoint_path.mkdir()

    # Create mock adapter config for PEFT model
    adapter_config = {"base_model_name_or_path": "test_model"}
    (checkpoint_path / "adapter_config.json").write_text(json.dumps(adapter_config))

    mock_config = Mock()
    mock_config.model.model_name = "test_model"
    mock_config.model.trust_remote_code = True

    mock_model_class = Mock()
    mock_tokenizer_class = Mock()
    mock_tokenizer = Mock()
    mock_tokenizer_class.from_pretrained.return_value = mock_tokenizer

    with (
        patch("src.model.setup_model") as mock_setup,
        patch("src.utils.PeftModel") as mock_peft,
        patch("logging.getLogger"),
    ):
        mock_base_model = Mock()
        mock_setup.return_value = (mock_base_model, None)
        mock_peft_model = Mock()
        mock_peft.from_pretrained.return_value = mock_peft_model

        model, tokenizer = load_checkpoint(str(checkpoint_path), mock_model_class, mock_tokenizer_class, mock_config)

        assert model == mock_peft_model
        assert tokenizer == mock_tokenizer
        mock_setup.assert_called_once()
        mock_peft.from_pretrained.assert_called_once()

    # Test loading regular model (no adapter_config.json)
    (checkpoint_path / "adapter_config.json").unlink()

    mock_regular_model = Mock()
    mock_model_class.from_pretrained.return_value = mock_regular_model

    with patch("logging.getLogger"):
        model, tokenizer = load_checkpoint(str(checkpoint_path), mock_model_class, mock_tokenizer_class, mock_config)

        assert model == mock_regular_model
        mock_model_class.from_pretrained.assert_called_once_with(
            str(checkpoint_path), device_map="auto", trust_remote_code=True
        )


def test_setup_wandb_logging():
    """Test WandB logging setup."""
    # Create mock config
    config = Config(model=ModelConfig(), data=DataConfig(), training=TrainingConfig(), logging=LoggingConfig())
    config.logging.use_wandb = True
    config.logging.wandb_mode = "offline"
    config.logging.wandb_project = "test_project"
    config.logging.wandb_run_id = "test_run_id"

    with patch("src.utils.wandb") as mock_wandb, patch("src.utils.validate_wandb_config") as mock_validate:
        setup_wandb_logging(config)

        mock_validate.assert_called_once_with(config.logging)
        mock_wandb.init.assert_called_once()

        # Check that run_id was included in init params
        call_args = mock_wandb.init.call_args[1]
        assert "id" in call_args
        assert call_args["id"] == "test_run_id"

    # Test without WandB
    config.logging.use_wandb = False
    with patch("src.utils.wandb") as mock_wandb:
        setup_wandb_logging(config)
        mock_wandb.init.assert_not_called()

    # Test with disabled mode
    config.logging.use_wandb = True
    config.logging.wandb_mode = "disabled"
    with patch("src.utils.wandb") as mock_wandb:
        setup_wandb_logging(config)
        mock_wandb.init.assert_not_called()


def test_list_offline_runs(tmp_path):
    """Test listing offline WandB runs."""
    wandb_dir = tmp_path / "wandb"
    wandb_dir.mkdir()

    # Create some offline run directories
    run1 = wandb_dir / "offline-run-20231201_120000-abc123"
    run1.mkdir()
    (run1 / "files" / "wandb-metadata.json").parent.mkdir(parents=True)
    (run1 / "files" / "wandb-metadata.json").write_text('{"test": "data"}')

    run2 = wandb_dir / "offline-run-20231202_130000-def456"
    run2.mkdir()
    (run2 / "files" / "config.yaml").parent.mkdir(parents=True)
    (run2 / "files" / "config.yaml").write_text("test: config")

    # Create a non-offline directory (should be ignored)
    (wandb_dir / "online-run-xyz").mkdir()

    runs = list_offline_runs(str(wandb_dir))

    assert len(runs) == 2
    run_ids = [run["run_id"] for run in runs]
    assert "offline-run-20231201_120000-abc123" in run_ids
    assert "offline-run-20231202_130000-def456" in run_ids

    # Check run info structure
    for run in runs:
        assert "run_id" in run
        assert "path" in run
        assert "created" in run
        assert "size_mb" in run

    # Test with non-existent directory
    empty_runs = list_offline_runs(str(tmp_path / "nonexistent"))
    assert empty_runs == []


def test_sync_offline_run():
    """Test syncing offline WandB run."""
    with patch("subprocess.run") as mock_run:
        # Test successful sync
        mock_run.return_value = Mock()
        result = sync_offline_run("/path/to/run")
        assert result is True
        mock_run.assert_called_once_with(["wandb", "sync", "/path/to/run"], capture_output=True, text=True, check=True)

    with patch("subprocess.run") as mock_run, patch("logging.getLogger") as mock_logger:
        # Test failed sync
        mock_run.side_effect = subprocess.CalledProcessError(1, "wandb")
        result = sync_offline_run("/path/to/run")
        assert result is False
        mock_logger.return_value.error.assert_called_once()


def test_sync_all_offline_runs():
    """Test syncing all offline runs."""
    mock_runs = [
        {"run_id": "run1", "path": "/path/to/run1"},
        {"run_id": "run2", "path": "/path/to/run2"},
        {"run_id": "run3", "path": "/path/to/run3"},
    ]

    with (
        patch("src.utils.list_offline_runs", return_value=mock_runs),
        patch("src.utils.sync_offline_run") as mock_sync,
    ):
        # Mock some successes and failures
        mock_sync.side_effect = [True, False, True]

        result = sync_all_offline_runs("/test/wandb")

        assert result["synced"] == ["run1", "run3"]
        assert result["failed"] == ["run2"]
        assert mock_sync.call_count == 3


def test_setup_logging_invalid_level(tmp_path):
    """Test logging setup with invalid log level."""
    log_dir = tmp_path / "logs"
    with pytest.raises(ValueError, match="Invalid log level"):
        setup_logging(log_level="invalid", log_dir=str(log_dir))


def test_validate_wandb_config_valid():
    """Test validate_wandb_config with valid configuration."""
    mock_config = Mock()
    mock_config.wandb_mode = "online"
    mock_config.wandb_resume = "allow"
    mock_config.wandb_api_key = "test_key"

    # Should not raise any exceptions
    validate_wandb_config(mock_config)


def test_validate_wandb_config_invalid_mode():
    """Test validate_wandb_config with invalid mode."""
    mock_config = Mock()
    mock_config.wandb_mode = "invalid"
    mock_config.wandb_resume = "allow"

    with pytest.raises(ValueError, match="wandb_mode must be one of"):
        validate_wandb_config(mock_config)


def test_validate_wandb_config_invalid_resume():
    """Test validate_wandb_config with invalid resume strategy."""
    mock_config = Mock()
    mock_config.wandb_mode = "online"
    mock_config.wandb_resume = "invalid"

    with pytest.raises(ValueError, match="wandb_resume must be one of"):
        validate_wandb_config(mock_config)


def test_validate_wandb_config_missing_api_key():
    """Test validate_wandb_config with missing API key triggers fallback."""
    mock_config = Mock()
    mock_config.wandb_mode = "online"
    mock_config.wandb_resume = "allow"
    mock_config.wandb_api_key = None

    with patch.dict("os.environ", {}, clear=True), warnings.catch_warnings(record=True) as w:
        warnings.simplefilter("always")
        validate_wandb_config(mock_config)
        assert len(w) == 1
        assert "WANDB_API_KEY not found" in str(w[0].message)
        assert mock_config.wandb_mode == "offline"


def test_print_trainable_parameters():
    """Test print_trainable_parameters function."""
    # Create a mock model with parameters
    mock_model = Mock()
    mock_param1 = Mock()
    mock_param1.numel.return_value = 1000
    mock_param1.requires_grad = True

    mock_param2 = Mock()
    mock_param2.numel.return_value = 500
    mock_param2.requires_grad = False

    mock_model.named_parameters.return_value = [
        ("layer1.weight", mock_param1),
        ("layer2.bias", mock_param2),
    ]

    with patch("builtins.print") as mock_print:
        result = print_trainable_parameters(mock_model)

        expected_result = {"trainable_params": 1000, "all_params": 1500, "trainable_percent": 66.6667}

        assert result["trainable_params"] == expected_result["trainable_params"]
        assert result["all_params"] == expected_result["all_params"]
        assert abs(result["trainable_percent"] - expected_result["trainable_percent"]) < 0.01
        mock_print.assert_called_once()


@patch("src.utils.torch.cuda.is_available")
@patch("src.utils.torch.cuda.empty_cache")
@patch("src.utils.torch.cuda.synchronize")
@patch("src.utils.gc.collect")
def test_clear_gpu_cache_with_cuda(mock_gc, mock_sync, mock_empty, mock_available):
    """Test clear_gpu_cache when CUDA is available."""
    mock_available.return_value = True

    clear_gpu_cache()

    mock_gc.assert_called_once()
    mock_empty.assert_called_once()
    mock_sync.assert_called_once()


@patch("src.utils.torch.cuda.is_available")
@patch("src.utils.gc.collect")
def test_clear_gpu_cache_without_cuda(mock_gc, mock_available):
    """Test clear_gpu_cache when CUDA is not available."""
    mock_available.return_value = False

    clear_gpu_cache()

    mock_gc.assert_called_once()


@patch("src.utils.torch.cuda.is_available")
def test_check_gpu_memory_without_cuda(mock_available):
    """Test check_gpu_memory when CUDA is not available."""
    mock_available.return_value = False

    result = check_gpu_memory()

    assert result == {"error": "CUDA not available"}


@patch("src.utils.torch.cuda.is_available")
@patch("src.utils.torch.cuda.device_count")
@patch("src.utils.torch.cuda.memory_allocated")
@patch("src.utils.torch.cuda.memory_reserved")
@patch("src.utils.torch.cuda.get_device_properties")
def test_check_gpu_memory_with_cuda(mock_props, mock_reserved, mock_allocated, mock_count, mock_available):
    """Test check_gpu_memory when CUDA is available."""
    mock_available.return_value = True
    mock_count.return_value = 2
    mock_allocated.side_effect = [2 * 1024**3, 4 * 1024**3]  # 2GB, 4GB
    mock_reserved.side_effect = [3 * 1024**3, 5 * 1024**3]  # 3GB, 5GB

    mock_device_props = Mock()
    mock_device_props.total_memory = 8 * 1024**3  # 8GB
    mock_props.return_value = mock_device_props

    result = check_gpu_memory()

    assert "gpu_0" in result
    assert "gpu_1" in result
    assert result["gpu_0"]["allocated_gb"] == 2.0
    assert result["gpu_0"]["total_gb"] == 8.0
    assert result["gpu_0"]["free_gb"] == 6.0


@patch("src.utils.torch.cuda.is_available")
@patch("src.utils.torch.cuda.get_device_capability")
@patch("src.utils.torch.cuda.is_bf16_supported")
def test_detect_mixed_precision_support_with_cuda(mock_bf16, mock_capability, mock_available):
    """Test detect_mixed_precision_support with CUDA and various capabilities."""
    mock_available.return_value = True
    mock_capability.return_value = (8, 0)  # Ampere architecture
    mock_bf16.return_value = True

    result = detect_mixed_precision_support()

    assert result["fp16"] is True
    assert result["bf16"] is True
    assert result["tf32"] is True


@patch("src.utils.torch.cuda.is_available")
def test_detect_mixed_precision_support_without_cuda(mock_available):
    """Test detect_mixed_precision_support without CUDA."""
    mock_available.return_value = False

    result = detect_mixed_precision_support()

    assert result["fp16"] is False
    assert result["bf16"] is False
    assert result["tf32"] is False


def test_save_model_and_tokenizer(tmp_path):
    """Test save_model_and_tokenizer function."""
    mock_model = Mock()
    mock_tokenizer = Mock()
    output_dir = tmp_path / "model_output"

    with patch("builtins.print") as mock_print:
        save_model_and_tokenizer(mock_model, mock_tokenizer, str(output_dir))

        mock_model.save_pretrained.assert_called_once_with(str(output_dir))
        mock_tokenizer.save_pretrained.assert_called_once_with(str(output_dir))
        mock_print.assert_called_once()
        assert output_dir.exists()


@patch("src.utils.logging.getLogger")
def test_load_checkpoint_peft_model(mock_logger_get, tmp_path):
    """Test load_checkpoint with PEFT model."""
    from src.utils import PeftModel

    mock_logger = Mock()
    mock_logger_get.return_value = mock_logger

    # Create actual directory structure
    checkpoint_path = tmp_path / "checkpoint"
    checkpoint_path.mkdir()
    (checkpoint_path / "adapter_config.json").write_text('{"model_type": "test"}')

    mock_tokenizer_class = Mock()
    mock_tokenizer = Mock()
    mock_tokenizer_class.from_pretrained.return_value = mock_tokenizer

    mock_model_class = Mock()
    mock_config = Mock()
    mock_config.model.model_name = "test_model"

    with patch("src.model.setup_model") as mock_setup, patch.object(PeftModel, "from_pretrained") as mock_peft_load:
        mock_base_model = Mock()
        mock_setup.return_value = (mock_base_model, None)
        mock_peft_model = Mock()
        mock_peft_load.return_value = mock_peft_model

        result_model, result_tokenizer = load_checkpoint(
            str(checkpoint_path), mock_model_class, mock_tokenizer_class, mock_config
        )

        assert result_model == mock_peft_model
        assert result_tokenizer == mock_tokenizer
        mock_logger.info.assert_called_once()


@patch("src.utils.logging.getLogger")
def test_load_checkpoint_regular_model(mock_logger_get, tmp_path):
    """Test load_checkpoint with regular model."""
    mock_logger = Mock()
    mock_logger_get.return_value = mock_logger

    # Create directory without adapter_config.json
    checkpoint_path = tmp_path / "checkpoint"
    checkpoint_path.mkdir()

    mock_tokenizer_class = Mock()
    mock_tokenizer = Mock()
    mock_tokenizer_class.from_pretrained.return_value = mock_tokenizer

    mock_model_class = Mock()
    mock_model = Mock()
    mock_model_class.from_pretrained.return_value = mock_model

    mock_config = Mock()
    mock_config.model.trust_remote_code = True

    result_model, result_tokenizer = load_checkpoint(
        str(checkpoint_path), mock_model_class, mock_tokenizer_class, mock_config
    )

    assert result_model == mock_model
    assert result_tokenizer == mock_tokenizer
    mock_logger.info.assert_called_once()


@patch("src.utils.wandb.init")
def test_setup_wandb_logging(mock_wandb_init):
    """Test setup_wandb_logging function."""
    mock_config = Mock()
    mock_config.logging.use_wandb = True
    mock_config.logging.wandb_mode = "online"
    mock_config.logging.wandb_project = "test_project"
    mock_config.logging.wandb_entity = "test_entity"
    mock_config.logging.wandb_name = "test_run"
    mock_config.logging.wandb_tags = ["test"]
    mock_config.logging.wandb_notes = "test notes"
    mock_config.logging.wandb_dir = "./wandb"
    mock_config.logging.wandb_resume = "allow"
    mock_config.logging.wandb_run_id = "test_id"
    mock_config.logging.wandb_api_key = "test_key"

    # Model config
    mock_config.model.model_name = "test_model"
    mock_config.model.lora_r = 16
    mock_config.model.lora_alpha = 32
    mock_config.model.lora_dropout = 0.1

    # Training config
    mock_config.training.num_train_epochs = 3
    mock_config.training.per_device_train_batch_size = 4
    mock_config.training.gradient_accumulation_steps = 8
    mock_config.training.learning_rate = 2e-4
    mock_config.training.warmup_ratio = 0.1
    mock_config.training.weight_decay = 0.01

    # Data config
    mock_config.data.max_length = 256

    with patch("src.utils.validate_wandb_config"):
        setup_wandb_logging(mock_config)

        mock_wandb_init.assert_called_once()
        call_args = mock_wandb_init.call_args[1]
        assert call_args["project"] == "test_project"
        assert call_args["id"] == "test_id"


def test_list_offline_runs_no_directory(tmp_path):
    """Test list_offline_runs when wandb directory doesn't exist."""
    non_existent_dir = tmp_path / "non_existent"
    result = list_offline_runs(str(non_existent_dir))
    assert result == []


def test_list_offline_runs_with_runs(tmp_path):
    """Test list_offline_runs with actual offline run directories."""
    wandb_dir = tmp_path / "wandb"
    wandb_dir.mkdir()

    # Create mock offline run directories
    run1_dir = wandb_dir / "offline-run-123"
    run1_dir.mkdir()
    (run1_dir / "test_file.txt").write_text("test content")

    run2_dir = wandb_dir / "offline-run-456"
    run2_dir.mkdir()
    (run2_dir / "test_file2.txt").write_text("test content 2")

    # Create non-offline run directory (should be ignored)
    other_dir = wandb_dir / "some-other-dir"
    other_dir.mkdir()

    result = list_offline_runs(str(wandb_dir))

    assert len(result) == 2
    run_ids = [run["run_id"] for run in result]
    assert "offline-run-123" in run_ids
    assert "offline-run-456" in run_ids

    # Check structure
    for run in result:
        assert "run_id" in run
        assert "path" in run
        assert "created" in run
        assert "size_mb" in run


@patch("subprocess.run")
@patch("src.utils.logging.getLogger")
def test_sync_offline_run_success(mock_logger_get, mock_subprocess):
    """Test sync_offline_run successful execution."""
    mock_logger = Mock()
    mock_logger_get.return_value = mock_logger

    mock_subprocess.return_value = Mock()

    result = sync_offline_run("/path/to/run")

    assert result is True
    mock_subprocess.assert_called_once_with(
        ["wandb", "sync", "/path/to/run"], capture_output=True, text=True, check=True
    )


@patch("subprocess.run")
@patch("src.utils.logging.getLogger")
def test_sync_offline_run_failure(mock_logger_get, mock_subprocess):
    """Test sync_offline_run with subprocess failure."""
    mock_logger = Mock()
    mock_logger_get.return_value = mock_logger

    mock_subprocess.side_effect = subprocess.CalledProcessError(1, "wandb")

    result = sync_offline_run("/path/to/run")

    assert result is False
    mock_logger.error.assert_called_once()


@patch("src.utils.sync_offline_run")
@patch("src.utils.list_offline_runs")
def test_sync_all_offline_runs(mock_list_runs, mock_sync_run):
    """Test sync_all_offline_runs function."""
    mock_runs = [
        {"run_id": "run1", "path": "/path/to/run1"},
        {"run_id": "run2", "path": "/path/to/run2"},
        {"run_id": "run3", "path": "/path/to/run3"},
    ]
    mock_list_runs.return_value = mock_runs

    # Mock sync results: first two succeed, third fails
    mock_sync_run.side_effect = [True, True, False]

    result = sync_all_offline_runs("/test/wandb")

    assert result["synced"] == ["run1", "run2"]
    assert result["failed"] == ["run3"]
    assert mock_sync_run.call_count == 3


@patch("src.utils.torch.cuda.is_available")
@patch("src.utils.torch.cuda.is_bf16_supported")
def test_get_compute_dtype_with_bf16(mock_bf16, mock_available):
    """Test get_compute_dtype with BF16 support."""
    mock_available.return_value = True
    mock_bf16.return_value = True

    result = get_compute_dtype()
    assert result == torch.bfloat16


@patch("src.utils.torch.cuda.is_available")
@patch("src.utils.torch.cuda.is_bf16_supported")
def test_get_compute_dtype_with_fp16(mock_bf16, mock_available):
    """Test get_compute_dtype with only FP16 support."""
    mock_available.return_value = True
    mock_bf16.return_value = False

    result = get_compute_dtype()
    assert result == torch.float16


@patch("src.utils.torch.cuda.is_available")
def test_get_compute_dtype_cpu_only(mock_available):
    """Test get_compute_dtype with CPU only."""
    mock_available.return_value = False

    result = get_compute_dtype()
    assert result == torch.float32


if __name__ == "__main__":
    pytest.main([__file__, "-v"])<|MERGE_RESOLUTION|>--- conflicted
+++ resolved
@@ -2,10 +2,7 @@
 
 import json
 import logging
-<<<<<<< HEAD
-=======
 import os
->>>>>>> 84cb27cc
 import subprocess
 import sys
 import warnings
@@ -18,10 +15,8 @@
 # Add parent directory to path
 sys.path.append(str(Path(__file__).parent.parent))
 
-<<<<<<< HEAD
-=======
+
 from src.config import Config, DataConfig, LoggingConfig, ModelConfig, TrainingConfig
->>>>>>> 84cb27cc
 from src.utils import (
     check_gpu_memory,
     clear_gpu_cache,
